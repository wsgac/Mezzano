;;;; Copyright (c) 2011-2016 Henry Harrington <henry.harrington@gmail.com>
;;;; This code is licensed under the MIT license.

(defpackage :mezzano.gui.filer
  (:use :cl)
  (:export #:spawn))

(in-package :mezzano.gui.filer)

(defvar *up-icon* (mezzano.gui.image:load-image "LOCAL:>Icons>16x16 Up.png"))
(defvar *file-icon* (mezzano.gui.image:load-image "LOCAL:>Icons>16x16 File.png"))
(defvar *folder-icon* (mezzano.gui.image:load-image "LOCAL:>Icons>16x16 Folder.png"))

(defvar *directory-colour* mezzano.gui:*default-foreground-colour*)

(defun colourise-path (path)
  (case (canonical-type-from-pathname-type (pathname-type path))
    (:lisp-source-code (mezzano.gui:make-colour-from-octets #x94 #xBF #xF3))
    (:compiled-lisp-code (mezzano.gui:make-colour-from-octets #xF0 #xAF #x8F))
    (:text (mezzano.gui:make-colour-from-octets #xCC #x93 #x93))
    (:font (mezzano.gui:make-colour-from-octets #x7F #x9F #x7F))
    (:image (mezzano.gui:make-colour-from-octets #xDC #x8C #xC3))
<<<<<<< HEAD
    (:video (mezzano.gui:make-colour-from-octets #xDC #x8C #xC3))
=======
    (:audio (mezzano.gui:make-colour-from-octets #xDC #x8C #xC3))
>>>>>>> 573eb7c4
    (t mezzano.gui:*default-foreground-colour*)))

(defclass filer ()
  ((%fifo :initarg :fifo :reader fifo)
   (%window :initarg :window :reader window)
   (%thread :initarg :thread :reader thread)
   (%font :initarg :font :reader font)
   (%frame :initarg :frame :reader frame)
   (%path :initarg :path :accessor path)
   (%clickables :initarg :clickables :accessor clickables))
  (:default-initargs :clickables '()))

(defgeneric dispatch-event (viewer event))

(defmethod dispatch-event (window (event mezzano.gui.compositor:window-activation-event))
  (setf (mezzano.gui.widgets:activep (frame window)) (mezzano.gui.compositor:state event))
  (mezzano.gui.widgets:draw-frame (frame window)))

(defvar *type-registry*
  '((:lisp-source-code "lisp" "lsp" "asd" "lisp-expr")
    (:compiled-lisp-code "llf")
    (:text "text" "txt" "html" "css" "texinfo" "tex" "sh" "markdown" "md" "el")
    (:font "ttf")
    (:image "png" "jpeg" "jpg")
<<<<<<< HEAD
    (:video "avi")))
=======
    (:audio "wav")))
>>>>>>> 573eb7c4

(defun canonical-type-from-pathname-type (type-string)
  (when (or (not type-string)
            (equal type-string ""))
    (return-from canonical-type-from-pathname-type :text))
  (when (eql type-string :wild)
    (return-from canonical-type-from-pathname-type :wild))
  (dolist (type *type-registry* (intern (format nil "UNKNOWN-~A" type-string) "KEYWORD"))
    (when (member type-string (rest type) :test #'string-equal)
      (return (first type)))))

(defgeneric view (type path)
  (:method (type path)
    (declare (ignore path))
    (error "No way to view files of type ~A." type)))

(defun view-in-editor (path)
  ;; Ech, the terrible groveling.
  (let ((existing (mezzano.gui.compositor:get-window-by-kind :editor)))
    (cond (existing
           (mezzano.supervisor:fifo-push (make-instance (read-from-string "med:open-file-request") :path path)
                                           (mezzano.gui.compositor::fifo existing)
                                           nil))
          (t (funcall (read-from-string "med:spawn") :initial-file path)))))

(defmethod view ((type (eql :lisp-source-code)) path)
  (view-in-editor path))

(defmethod view ((type (eql :text)) path)
  (view-in-editor path))

(defmethod view ((type (eql :image)) path)
  (funcall (read-from-string "mezzano.gui.image-viewer:spawn") path))

<<<<<<< HEAD
(defmethod view ((type (eql :video)) path)
  (funcall (read-from-string "mezzano.gui.trentino:spawn") path))
=======
(defmethod view ((type (eql :audio)) path)
  (funcall (read-from-string "mezzano.gui.music-player:spawn") path))
>>>>>>> 573eb7c4

(defun click (viewer thing)
  (cond ((functionp thing)
         (funcall thing viewer))
        ((not (pathnamep thing)))
        ((pathname-name thing)
         (view (canonical-type-from-pathname-type (pathname-type thing)) thing))
        (t ;; Directory
         (change-path viewer thing))))

(defmethod dispatch-event (window (event mezzano.gui.compositor:mouse-event))
  (mezzano.gui.widgets:frame-mouse-event (frame window) event)
  (when (and (not (logbitp 0 (mezzano.gui.compositor:mouse-button-state event)))
             (logbitp 0 (mezzano.gui.compositor:mouse-button-change event)))
    (let ((mx (mezzano.gui.compositor:mouse-x-position event))
          (my (mezzano.gui.compositor:mouse-y-position event)))
      (loop for (x1 y1 x2 y2 thing) in (clickables window) do
           (when (and (<= x1 mx) (< mx x2)
                      (<= y1 my) (< my y2))
             (return (click window thing)))))))

(defmethod dispatch-event (window (event mezzano.gui.compositor:window-close-event))
  (declare (ignore window event))
  (throw 'mezzano.supervisor::terminate-thread nil))

(defmethod dispatch-event (window (event mezzano.gui.compositor:key-event))
  (declare (ignore window event)))

(defun draw-string (string font framebuffer x y colour)
  (loop
     with pen = x
     for ch across string
     for glyph = (mezzano.gui.font:character-to-glyph font ch)
     for mask = (mezzano.gui.font:glyph-mask glyph)
     do
       (mezzano.gui:bitset :blend
                           (mezzano.gui:surface-width mask) (mezzano.gui:surface-height mask)
                           colour
                           framebuffer
                           (+ pen (mezzano.gui.font:glyph-xoff glyph))
                           (- y (mezzano.gui.font:glyph-yoff glyph))
                           mask 0 0)
       (incf pen (mezzano.gui.font:glyph-advance glyph))
     finally (return pen)))

(defun change-path (viewer new-path)
  (setf (path viewer) new-path
        ;; Grumble
        (mezzano.gui.widgets:frame-title (frame viewer)) (concatenate 'string
                                                                      (string (mezzano.file-system:host-name (pathname-host new-path)))
                                                                      ":"
                                                                      (mezzano.file-system:unparse-pathname new-path (pathname-host new-path))))
  (let* ((window (window viewer))
         (framebuffer (mezzano.gui.compositor:window-buffer window))
         (font (font viewer))
         (width (mezzano.gui.compositor:width window))
         (height (mezzano.gui.compositor:height window))
         (stuff (directory (make-pathname :name :wild
                                          :type :wild
                                          :defaults new-path)))
         (files (sort (remove-if-not (lambda (x) (pathname-name x)) stuff)
                      #'string-lessp
                      :key #'pathname-name))
         (dirs (sort (set-difference stuff files)
                     #'string-lessp
                     :key (lambda (x) (first (last (pathname-directory x)))))))
    (multiple-value-bind (left right top bottom)
        (mezzano.gui.widgets:frame-size (frame viewer))
      (mezzano.gui:bitset :set
                          (- width left right)
                          (- height top bottom)
                          mezzano.gui:*default-background-colour*
                          framebuffer
                          left top)
      (let ((y top)
            (left-margin left)
            (next-left-margin 0)
            (column-y))
        (flet ((wr (string &optional (offset 0) (min-line-height 0))
                 (draw-string string
                              font
                              framebuffer
                              (+ left offset) (+ y (mezzano.gui.font:ascender font))
                              mezzano.gui:*default-foreground-colour*)
                 (incf y (max min-line-height (mezzano.gui.font:line-height font))))
               (seperator ()
                 (mezzano.gui:bitset :set
                                     (- width left right) 1
                                     mezzano.gui:*default-foreground-colour*
                                     framebuffer
                                     left y)
                 (incf y))
               (clickable (icon name thing colour)
                 (mezzano.gui:bitblt :blend
                                     16 16
                                     icon 0 0
                                     framebuffer
                                     (1+ left-margin) y)
                 (let ((end (draw-string name
                                         font
                                         framebuffer
                                         (+ left-margin 16 2) (+ y 2 (mezzano.gui.font:ascender font))
                                         colour)))
                   (setf next-left-margin (max next-left-margin end))
                   (push (list left-margin y end (+ y (max 16 (mezzano.gui.font:line-height font)))
                               thing)
                         (clickables viewer)))
                 (incf y (max 16 (mezzano.gui.font:line-height font)))
                 (when (> (+ y 16) height)
                   ;; Move to the next column.
                   (setf y column-y)
                   (setf left-margin (+ next-left-margin 8)))))
          (setf (clickables viewer) '())
          (let ((pen left))
            (dolist (host (remove-if (lambda (host)
                                       (or (string-equal (mezzano.file-system:host-name host) :http)
                                           (typep host 'mezzano.file-system:logical-host)))
                                     (mezzano.file-system:list-all-hosts)))
              (let ((before pen))
                (incf pen 10)
                (cond ((eql host (pathname-host new-path))
                       (let ((text-width (draw-string (mezzano.file-system:host-name host)
                                                      font
                                                      framebuffer
                                                      0 0
                                                      #x00000000)))
                         (mezzano.gui:bitset :set
                                             (+ 10 text-width 10)
                                             (mezzano.gui.font:line-height font)
                                             mezzano.gui:*default-foreground-colour*
                                             framebuffer
                                             (- pen 10) y)
                         (setf pen (draw-string (mezzano.file-system:host-name host)
                                                font
                                                framebuffer
                                                pen (+ y (mezzano.gui.font:ascender font))
                                                mezzano.gui:*default-background-colour*))))
                      (t (setf pen (draw-string (mezzano.file-system:host-name host)
                                                font
                                                framebuffer
                                                pen (+ y (mezzano.gui.font:ascender font))
                                                mezzano.gui:*default-foreground-colour*))))
                (incf pen 10)
                (push (list before y pen (+ y (mezzano.gui.font:line-height font))
                            (make-pathname :host host
                                           :directory '(:absolute)
                                           :name nil
                                           :type nil
                                           :version :newest))
                      (clickables viewer))))
            (incf y (mezzano.gui.font:line-height font)))
          (seperator)
          (wr (namestring new-path))
          (seperator)
          (setf column-y y)
          (when (not (= (length (pathname-directory new-path)) 1))
            (clickable *up-icon*
                       "Parent"
                       (make-pathname :directory (butlast (pathname-directory new-path))
                                      :defaults new-path)
                       mezzano.gui:*default-foreground-colour*))
          (dolist (d dirs)
            (clickable *folder-icon*
                       (format nil "~A" (first (last (pathname-directory d))))
                       d
                       *directory-colour*))
          (dolist (f files)
            (clickable *file-icon*
                       (file-namestring f)
                       f
                       (colourise-path f)))))
      (mezzano.gui.widgets:draw-frame (frame viewer))
      (mezzano.gui.compositor:damage-window window
                                            0 0
                                            width height))))

(defun main (default-path width height)
  (with-simple-restart (abort "Close filer")
    (let ((font (mezzano.gui.font:open-font
                 mezzano.gui.font:*default-monospace-font*
                 mezzano.gui.font:*default-monospace-font-size*))
          (fifo (mezzano.supervisor:make-fifo 50)))
      (mezzano.gui.compositor:with-window (window fifo (or width 640) (or height 480))
        (let* ((framebuffer (mezzano.gui.compositor:window-buffer window))
               (frame (make-instance 'mezzano.gui.widgets:frame
                                     :framebuffer framebuffer
                                     :title (namestring default-path)
                                     :close-button-p t
                                     :damage-function (mezzano.gui.widgets:default-damage-function window)))
               (filer (make-instance 'filer
                                     :fifo fifo
                                     :window window
                                     :thread (mezzano.supervisor:current-thread)
                                     :font font
                                     :frame frame
                                     :path default-path)))
          (change-path filer default-path)
          (loop
             (handler-case
                 (dispatch-event filer (mezzano.supervisor:fifo-pop fifo))
               (error (c)
                 (ignore-errors
                   (format t "Error: ~A~%" c)))
               ;; Exit when the close button is clicked.
               (mezzano.gui.widgets:close-button-clicked ()
                 (return-from main)))))))))

(defun spawn (&key (initial-path *default-pathname-defaults*) width height)
  (setf initial-path (merge-pathnames initial-path))
  (mezzano.supervisor:make-thread (lambda () (main initial-path width height))
                                  :name "Filer"
                                  :initial-bindings `((*terminal-io* ,(make-instance 'mezzano.gui.popup-io-stream:popup-io-stream
                                                                                     :title "Filer console"))
                                                      (*standard-input* ,(make-synonym-stream '*terminal-io*))
                                                      (*standard-output* ,(make-synonym-stream '*terminal-io*))
                                                      (*error-output* ,(make-synonym-stream '*terminal-io*))
                                                      (*trace-output* ,(make-synonym-stream '*terminal-io*))
                                                      (*debug-io* ,(make-synonym-stream '*terminal-io*))
                                                      (*query-io* ,(make-synonym-stream '*terminal-io*)))))<|MERGE_RESOLUTION|>--- conflicted
+++ resolved
@@ -20,11 +20,8 @@
     (:text (mezzano.gui:make-colour-from-octets #xCC #x93 #x93))
     (:font (mezzano.gui:make-colour-from-octets #x7F #x9F #x7F))
     (:image (mezzano.gui:make-colour-from-octets #xDC #x8C #xC3))
-<<<<<<< HEAD
     (:video (mezzano.gui:make-colour-from-octets #xDC #x8C #xC3))
-=======
     (:audio (mezzano.gui:make-colour-from-octets #xDC #x8C #xC3))
->>>>>>> 573eb7c4
     (t mezzano.gui:*default-foreground-colour*)))
 
 (defclass filer ()
@@ -49,11 +46,8 @@
     (:text "text" "txt" "html" "css" "texinfo" "tex" "sh" "markdown" "md" "el")
     (:font "ttf")
     (:image "png" "jpeg" "jpg")
-<<<<<<< HEAD
     (:video "avi")))
-=======
     (:audio "wav")))
->>>>>>> 573eb7c4
 
 (defun canonical-type-from-pathname-type (type-string)
   (when (or (not type-string)
@@ -88,13 +82,11 @@
 (defmethod view ((type (eql :image)) path)
   (funcall (read-from-string "mezzano.gui.image-viewer:spawn") path))
 
-<<<<<<< HEAD
 (defmethod view ((type (eql :video)) path)
   (funcall (read-from-string "mezzano.gui.trentino:spawn") path))
-=======
+
 (defmethod view ((type (eql :audio)) path)
   (funcall (read-from-string "mezzano.gui.music-player:spawn") path))
->>>>>>> 573eb7c4
 
 (defun click (viewer thing)
   (cond ((functionp thing)
